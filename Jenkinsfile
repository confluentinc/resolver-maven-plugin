--- conflicted
+++ resolved
@@ -1,6 +1,5 @@
 #!/usr/bin/env groovy
 
-<<<<<<< HEAD
 // Copyright 2020 Confluent Inc
 
 def RelaseTag = string(name: 'RELEASE_TAG', defaultValue: '',
@@ -10,17 +9,11 @@
 def config = jobConfig {
     owner = 'tools'
     slackChannel = 'tools-notifications'
-    nodeLabel = 'docker-oraclejdk8'
+    nodeLabel = 'docker-debian-jdk8'
     usesDockerForTesting = false
     runMergeCheck = false
     testResultSpecs = ['junit': 'test/results.xml']
     properties = [parameters([RelaseTag])]
-=======
-common {
-    slackChannel = '#tools-notifications'
-    downStreamValidate = false
-    nodeLabel = 'docker-debian-jdk8'
->>>>>>> d6a90a0a
     cron = '' //disable cron builds
 }
 
